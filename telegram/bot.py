--- conflicted
+++ resolved
@@ -23,13 +23,8 @@
 import logging
 
 from telegram import (User, Message, Update, Chat, ChatMember, UserProfilePhotos, File,
-<<<<<<< HEAD
                       ReplyMarkup, TelegramObject, WebhookInfo, GameHighScore)
-from telegram.error import InvalidToken
-=======
-                      ReplyMarkup, TelegramObject)
 from telegram.error import InvalidToken, TelegramError
->>>>>>> 4e5f4582
 from telegram.utils.request import Request
 
 logging.getLogger(__name__).addHandler(logging.NullHandler())
@@ -333,14 +328,11 @@
                   duration=None,
                   performer=None,
                   title=None,
-<<<<<<< HEAD
                   caption=None,
-=======
                   disable_notification=False,
                   reply_to_message_id=None,
                   reply_markup=None,
                   timeout=None,
->>>>>>> 4e5f4582
                   **kwargs):
         """Use this method to send audio files, if you want Telegram clients to
         display them in the music player. Your audio must be in an .mp3 format.
@@ -354,35 +346,6 @@
         use sendVoice method instead.
 
         Args:
-<<<<<<< HEAD
-          chat_id:
-            Unique identifier for the message recipient - Chat id.
-          audio:
-            Audio file to send. You can either pass a file_id as String to
-            resend an audio that is already on the Telegram servers, or upload
-            a new audio file using multipart/form-data.
-          duration:
-            Duration of sent audio in seconds. [Optional]
-          performer:
-            Performer of sent audio. [Optional]
-          title:
-            Title of sent audio. [Optional]
-          caption:
-            Audio caption [Optional]
-
-        Keyword Args:
-            disable_notification (Optional[bool]): Sends the message silently.
-                iOS users will not receive a notification, Android users will
-                receive a notification with no sound.
-            reply_to_message_id (Optional[int]): If the message is a reply,
-                ID of the original message.
-            reply_markup (Optional[:class:`telegram.ReplyMarkup`]): Additional
-                interface options. A JSON-serialized object for an inline
-                keyboard, custom reply keyboard, instructions to hide reply
-                keyboard or to force a reply from the user.
-            timeout (Optional[float]): If this value is specified, use it as
-                the definitive timeout (in seconds) for urlopen() operations.
-=======
             chat_id: Unique identifier for the message recipient - Chat id.
             audio Audio file to send. You can either pass a file_id as String to resend an audio
                 that is already on the Telegram servers, or upload a new audio file using
@@ -390,6 +353,7 @@
             duration (Optional[int]): Duration of sent audio in seconds.
             performer: Performer of sent audio. [Optional]
             title: Title of sent audio. [Optional]
+            caption: Audio caption [Optional]
             disable_notification (Optional[bool]): Sends the message silently. iOS users will not
                 receive a notification, Android users will receive a notification with no sound.
             reply_to_message_id (Optional[int]): If the message is a reply, ID of the original
@@ -400,7 +364,6 @@
             timeout (Optional[float]): If this value is specified, use it as the definitive timeout
                 (in seconds) for urlopen() operations.
             **kwargs (dict): Arbitrary keyword arguments.
->>>>>>> 4e5f4582
 
         Returns:
             :class:`telegram.Message`: On success, instance representing the message posted.
@@ -569,44 +532,11 @@
 
     @log
     @message
-<<<<<<< HEAD
-    def sendVoice(self, chat_id, voice, duration=None, caption=None, **kwargs):
-        """Use this method to send audio files, if you want Telegram clients to
-        display the file as a playable voice message. For this to work, your
-        audio must be in an .ogg file encoded with OPUS (other formats may be
-        sent as Audio or Document). On success, the sent Message is returned.
-        Bots can currently send audio files of up to 50 MB in size, this limit
-        may be changed in the future.
-
-        Args:
-          chat_id:
-            Unique identifier for the message recipient - Chat id.
-          voice:
-            Audio file to send. You can either pass a file_id as String to
-            resend an audio that is already on the Telegram servers, or upload
-            a new audio file using multipart/form-data.
-          duration:
-            Duration of sent audio in seconds. [Optional]
-          caption:
-            Voice caption [Optional]
-
-        Keyword Args:
-            disable_notification (Optional[bool]): Sends the message silently.
-                iOS users will not receive a notification, Android users will
-                receive a notification with no sound.
-            reply_to_message_id (Optional[int]): If the message is a reply,
-                ID of the original message.
-            reply_markup (Optional[:class:`telegram.ReplyMarkup`]): Additional
-                interface options. A JSON-serialized object for an inline
-                keyboard, custom reply keyboard, instructions to hide reply
-                keyboard or to force a reply from the user.
-            timeout (Optional[float]): If this value is specified, use it as
-                the definitive timeout (in seconds) for urlopen() operations.
-=======
     def sendVoice(self,
                   chat_id,
                   voice,
                   duration=None,
+                  caption=None,
                   disable_notification=False,
                   reply_to_message_id=None,
                   reply_markup=None,
@@ -624,6 +554,7 @@
                 that is already on the Telegram servers, or upload a new audio file using
                 multipart/form-data.
             duration (Optional[int]): Duration of sent audio in seconds.
+            caption: Voice caption [Optional]
             disable_notification (Optional[bool]): Sends the message silently. iOS users will not
                 receive a notification, Android users will receive a notification with no sound.
             reply_to_message_id (Optional[int]): If the message is a reply, ID of the original
@@ -634,7 +565,6 @@
             timeout (Optional[float]): If this value is specified, use it as the definitive timeout
                 (in seconds) for urlopen() operations.
             **kwargs (dict): Arbitrary keyword arguments.
->>>>>>> 4e5f4582
 
         Returns:
             :class:`telegram.Message`: On success, instance representing the message posted.
@@ -1055,31 +985,7 @@
                             callback_query_id,
                             text=None,
                             show_alert=False,
-<<<<<<< HEAD
                             url=None,
-                            **kwargs):
-        """Use this method to send answers to callback queries sent from
-        inline keyboards. The answer will be displayed to the user as a
-        notification at the top of the chat screen or as an alert.
-
-        Args:
-            callback_query_id (str): Unique identifier for the query to be
-                answered.
-            text (Optional[str]): Text of the notification. If not
-                specified, nothing will be shown to the user.
-            show_alert (Optional[bool]): If `True`, an alert will be shown
-                by the client instead of a notification at the top of the chat
-                screen. Defaults to `False`.
-            url (Optional[str]): URL that will be opened by the user's client.
-
-        Keyword Args:
-            timeout (Optional[float]): If this value is specified, use it as
-                the definitive timeout (in seconds) for urlopen() operations.
-            network_delay (Optional[float]): If using the timeout (which is
-                a `timeout` for the Telegram servers operation),
-                then `network_delay` as an extra delay (in seconds) to
-                compensate for network latency. Defaults to 2.
-=======
                             timeout=None,
                             **kwargs):
         """Use this method to send answers to callback queries sent from inline keyboards. The
@@ -1093,9 +999,9 @@
             show_alert (Optional[bool]): If `True`, an alert will be shown by the client instead of
                 a notification at the top of the chat screen. Defaults to `False`.
             timeout (Optional[float]): If this value is specified, use it as the definitive timeout
-            (in seconds) for urlopen() operations.
-            **kwargs (dict): Arbitrary keyword arguments.
->>>>>>> 4e5f4582
+                (in seconds) for urlopen() operations.
+            url (Optional[str]): URL that will be opened by the user's client.
+            **kwargs (dict): Arbitrary keyword arguments.
 
         Returns:
             bool: On success, `True` is returned.
@@ -1104,12 +1010,7 @@
             :class:`telegram.TelegramError`
 
         """
-<<<<<<< HEAD
-
         url_ = '{0}/answerCallbackQuery'.format(self.base_url)
-=======
-        url = '{0}/answerCallbackQuery'.format(self.base_url)
->>>>>>> 4e5f4582
 
         data = {'callback_query_id': callback_query_id}
 
@@ -1120,11 +1021,7 @@
         if url:
             data['url'] = url
 
-<<<<<<< HEAD
-        result = self._request.post(url_, data, timeout=kwargs.get('timeout'))
-=======
-        result = self._request.post(url, data, timeout=timeout)
->>>>>>> 4e5f4582
+        result = self._request.post(url_, data, timeout=timeout)
 
         return result
 
@@ -1498,11 +1395,7 @@
             **kwargs (dict): Arbitrary keyword arguments.
 
         Returns:
-<<<<<<< HEAD
-            :class:`telegram.ChatMember`
-=======
             :class:`telegram.ChatMember`: On success, chat member object is returned.
->>>>>>> 4e5f4582
 
         Raises:
             :class:`telegram.TelegramError`
